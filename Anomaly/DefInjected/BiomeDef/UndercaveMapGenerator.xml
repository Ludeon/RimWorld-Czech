--- conflicted
+++ resolved
@@ -2,14 +2,8 @@
 <LanguageData>
   
   <!-- EN: undercave -->
-<<<<<<< HEAD
-  <Undercave.label>podjeskyně</Undercave.label>
-  <!-- EN: This cave is filled with the putrid stench of rotting flesh. -->
-  <Undercave.description>Tato jeskyně je zasmrádlá destilovanou esencí rozkládajícího se masa.</Undercave.description>
-=======
   <Undercave.label>podhlubeň</Undercave.label>
   <!-- EN: This cave is filled with the putrid stench of rotting flesh. -->
-  <Undercave.description>Tato jeskyně je plná hnilobného smradu tlejícího masa.</Undercave.description>
->>>>>>> 0789a5f6
+  <Undercave.description>Tato jeskyně je zasmrádlá esencí tlejícího masa.</Undercave.description>
   
 </LanguageData>