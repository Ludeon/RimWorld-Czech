--- conflicted
+++ resolved
@@ -16,11 +16,7 @@
   <Convert_Success.logRulesInitiator.rulesStrings>TODO</Convert_Success.logRulesInitiator.rulesStrings>
   
   <!-- EN: convert ideoligion attempt -->
-<<<<<<< HEAD
   <ConvertIdeoAttempt.label>pokus o konverzi ideobožství</ConvertIdeoAttempt.label>
-=======
-  <ConvertIdeoAttempt.label>pokus o konverzi náboženství</ConvertIdeoAttempt.label>
->>>>>>> 98cca6b7
   <!-- EN:
     <li>r_logentry->[INITIATOR_nameDef] tried to convert [RECIPIENT_nameDef] to [INITIATOR_possessive] own ideoligion.</li>
   -->
