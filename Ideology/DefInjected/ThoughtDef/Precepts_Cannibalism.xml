--- conflicted
+++ resolved
@@ -33,11 +33,7 @@
   <!-- EN: ate human meat -->
   <AteHumanMeat_RequiredRavenous.stages.ate_human_meat.label>{PAWN_gender ? jedl : jedla} lidské maso</AteHumanMeat_RequiredRavenous.stages.ate_human_meat.label>
   <!-- EN: I ate human meat! The world is right, and I am as I should be. -->
-<<<<<<< HEAD
-  <AteHumanMeat_RequiredRavenous.stages.ate_human_meat.description>{PAWN_gender ? Jedl : Jedla} jsem lidské maso! Tento svět je správný a já jsem přesně {PAWN_gender ? takový, jaký : taková, jaká} bych {PAWN_gender ? měl : měla} být.</AteHumanMeat_RequiredRavenous.stages.ate_human_meat.description>
-=======
   <AteHumanMeat_RequiredRavenous.stages.ate_human_meat.description>{PAWN_gender ? Jedl : Jedla} jsem lidské maso! Tento svět je v pořádku a já jsem přesně {PAWN_gender ? takový, jaký : taková, jaká} bych {PAWN_gender ? měl : měla} být.</AteHumanMeat_RequiredRavenous.stages.ate_human_meat.description>
->>>>>>> 98cca6b7
   
   <!-- EN: ate human meat -->
   <AteHumanMeat_RequiredStrong.stages.ate_human_meat.label>{PAWN_gender ? jedl : jedla} lidské maso</AteHumanMeat_RequiredStrong.stages.ate_human_meat.label>
@@ -47,11 +43,7 @@
   <!-- EN: ate non-cannibal food -->
   <AteNonCannibalFood_Abhorrent.stages.ate_noncannibal_food.label>{PAWN_gender ? jedl : jedla} nekanibalský pokrm</AteNonCannibalFood_Abhorrent.stages.ate_noncannibal_food.label>
   <!-- EN: I had to eat food that wasn't taken from a human body. This is absolutely against my beliefs. -->
-<<<<<<< HEAD
   <AteNonCannibalFood_Abhorrent.stages.ate_noncannibal_food.description>{PAWN_gender ? Musel : Musela} jsem jíst něco, co nepochází z lidského těla. To je naprosto proti mému přesvědčení.</AteNonCannibalFood_Abhorrent.stages.ate_noncannibal_food.description>
-=======
-  <AteNonCannibalFood_Abhorrent.stages.ate_noncannibal_food.description>{PAWN_gender ? Musel : Musela} jsem sníst něco co nebylo z lidského těla. Toto je naprosto proti mým přesvědčením.</AteNonCannibalFood_Abhorrent.stages.ate_noncannibal_food.description>
->>>>>>> 98cca6b7
   
   <!-- EN: ate non-cannibal food -->
   <AteNonCannibalFood_Horrible.stages.ate_noncannibal_food.label>{PAWN_gender ? jedl : jedla} nekanibalský pokrm</AteNonCannibalFood_Horrible.stages.ate_noncannibal_food.label>
@@ -67,11 +59,7 @@
   <!-- EN: I butchered humanlike -->
   <ButcheredHuman_Abhorrent.stages.I_butchered_humanlike.label>{PAWN_gender ? naporcoval : naporcovala} jsem lidskou bytost</ButcheredHuman_Abhorrent.stages.I_butchered_humanlike.label>
   <!-- EN: I butchered a human being. This is an offense against everything I believe. -->
-<<<<<<< HEAD
-  <ButcheredHuman_Abhorrent.stages.I_butchered_humanlike.description>{PAWN_gender ? Naporcoval : Naporcovala} jsem lidskou bytost. To je prohřešek proti všemu, čemu věřím.</ButcheredHuman_Abhorrent.stages.I_butchered_humanlike.description>
-=======
   <ButcheredHuman_Abhorrent.stages.I_butchered_humanlike.description>{PAWN_gender ? Naporcoval : Naporcovala} jsem lidskou bytost. To jde proti mému přesvědčení.</ButcheredHuman_Abhorrent.stages.I_butchered_humanlike.description>
->>>>>>> 98cca6b7
   
   <!-- EN: I butchered humanlike -->
   <ButcheredHuman_Disapproved.stages.I_butchered_humanlike.label>{PAWN_gender ? naporcoval : naporcovala} jsem lidskou bytost</ButcheredHuman_Disapproved.stages.I_butchered_humanlike.label>
@@ -169,11 +157,7 @@
   <!-- EN: human leather {0} (+2) -->
   <HumanLeatherApparel_Preferred.stages.human_leather_2.label>{0} z lidské kůže (+2)</HumanLeatherApparel_Preferred.stages.human_leather_2.label>
   <!-- EN: I wear the faces of my enemies. This makes me happy. -->
-<<<<<<< HEAD
   <HumanLeatherApparel_Preferred.stages.human_leather_2.description>Oblékám se do obličejů mých nepřátel. To mě dělá {PAWN_gender ? štastným : štastnou}.</HumanLeatherApparel_Preferred.stages.human_leather_2.description>
-=======
-  <HumanLeatherApparel_Preferred.stages.human_leather_2.description>Oblékám se do obličejů mých nepřátel. To mě dělá šťastným.</HumanLeatherApparel_Preferred.stages.human_leather_2.description>
->>>>>>> 98cca6b7
   <!-- EN: human leather {0} etc -->
   <HumanLeatherApparel_Preferred.stages.human_leather_etc.label>{0} z lidské kůže atd.</HumanLeatherApparel_Preferred.stages.human_leather_etc.label>
   <!-- EN: I look like a real cannibal. Who could doubt me? -->
